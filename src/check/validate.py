"""
validate.py

Reads in the bed file containing the estimated splice sites and the pickle file containing the transcripts and provides the following statistics
1.  Number of exactly correct splice junctions
2.  Number of splice junctions within 1 radius (specified by user)
3.  Number of splice junctions completely off
4.  Plot of the distribution of error
"""
import re
import os
import site
import argparse
import sys
import math
import pickle
import bisect
import copy
from collections import Counter
from collections import defaultdict
base_path = os.path.dirname(os.path.dirname(os.path.abspath(__file__)))
site.addsitedir(os.path.join(base_path, "annotation"))
site.addsitedir(os.path.join(base_path, "struct"))
site.addsitedir(os.path.join(base_path, "fasta"))
site.addsitedir(os.path.join(base_path, "statsmath"))
site.addsitedir(os.path.join(base_path, "util"))

import gtf
import search
import fasta
import window
import display
import counter
parser = argparse.ArgumentParser(description=\
                                     'Splice junction validator')
parser.add_argument(\
    '--xscripts-file', metavar='path', type=str, required=True,
    help='Path of the transcripts pickle file')
parser.add_argument(\
    '--sites-file', metavar='path', type=str, required=True,
    help='Path of the annotated splice sites pickle file')
parser.add_argument(\
    '--coverage-file', metavar='path', type=str, required=True,
    help='Path of the coverage pickle file')
parser.add_argument(\
    '--bed-file', metavar='path', type=str, required=True,
    help='Path of the estimated splice sites bed file')
parser.add_argument(\
    '--radius', type=int, required=False,default=10,
    help='The radius of tolerance for identifying splice site neighborhoods')
parser.add_argument(\
    '--window-radius', type=int, required=False,default=50,
    help='The radius of display window')
parser.add_argument(\
    '--refseq', type=str, required=True,
    help='The reference sequence')
parser.add_argument(\
    '--region',type=str,required=False,default="",help='The coordinates of the sites to be displayed (e.g. chrX:1-100)')
parser.add_argument(\
    '--flank-seqs', type=str,required=True,help='The flanking sequences surrounding the intron')
parser.add_argument(\
    '--profile', action='store_const', const=True, default=False,
    help='Profile simulation generation')

display.addArgs(parser)

args = parser.parse_args()


"""
Given a dictionary of sites, obtains reference sequence and returns a Counter object
"""
def siteDistribution(sites,fh):
    seq_hist = Counter()
    for k,s in sites.iteritems():
        for i in range(0,len(sites[k]),2):
            print >> sys.stderr,len(sites[k]),i,s[i],s[i+1]
            st,en = s[i],s[i+1]
            refseq = fh.fetch_sequence(k,st+1,en+1).upper()
            seq_hist[refseq]+=1
    return seq_hist
"""
Finds all annotated splice sites based off of annotated transcripts
and returns a list of splice sites binned by reference sequence id
"""
def annotated_sites(xscripts):
    sites = defaultdict(list)
    for x in xscripts:
        sites[x.seqid]=sites[x.seqid]+x.getSites()
    for k,v in sites.iteritems():
        sites[k] = list(set(sites[k]))
        sites[k].sort(key=lambda tup:tup[1])
        sites[k].sort(key=lambda tup:tup[0])
    return sites

"""
Bins all splice sites in bed file and bins them by reference sequence id
"""
def readBedSites(bedfile):
    sites = defaultdict(list)
    i = 0
    with open(bedfile,'r') as fh:
        for ln in fh:
            if i%2==1:
                sites[seqid].append( (st,en,seqid,"") )
            else:
                line = ln.rstrip()
                toks = line.split("\t")
                seqid,st,en = toks[0],int(toks[1]),int(toks[2])
            i+=1
    for k,v in sites.iteritems():
        sites[k] = list( set(sites[k])) #Remove redundancies
        sites[k].sort(key=lambda tup:tup[1])
        sites[k].sort(key=lambda tup:tup[0])
    return sites

#Removes all duplicates
def unique_sites(sites):
    total_sites = set()
    for k,v in sites.iteritems():
        v = [(x[0],x[1],x[2],'') for x in v]
        total_sites = total_sites.union( set(v) )
    return set(total_sites)

"""
Compares the simulated sites and the output from the pipeline
"""
def compare(bed_sites,annot_sites,radius):
    correct = 0
    nearby  = 0
    incorrect = 0
    total_sites = unique_sites(annot_sites)
    missed_sites = unique_sites(annot_sites)

    found_sites = set()
    close_sites = set()
    false_sites = set()
    total = len(missed_sites)
    for k,v in bed_sites.iteritems():
        for guess in v:
            if len(annot_sites[k])==0:
                continue
            exact = search.find_tuple(annot_sites[k],guess)
            # if guess[0]==25617506 and guess[1] == 25617507 and guess[2] == 'chr3R':
            #     print "Guess",guess,"Exact",exact
            #     print "Guess==Exact",((guess[0],guess[1],guess[2]) == (exact[0],exact[1],exact[2]))
            if (guess[0],guess[1],guess[2]) == (exact[0],exact[1],exact[2]):
                found_sites.add(exact)
                missed_sites.discard(guess)

            elif abs(guess[0]-exact[0])<=radius:
                #if exact not in close_sites:
                close_sites.add(guess)
                key = (exact[0],exact[1],exact[2],'')
                missed_sites.discard(key)
                #else:
                #    false_sites.add(guess)
            else:
                false_sites.add(guess)
    return found_sites,close_sites,false_sites,missed_sites,total_sites



#def readOverlappedSite(fname):
#return set( map( int,open(fname,'r').readline().rstrip().split("\t")))

# """
# hist_obj is keyed by site and contains a base distribution of A,G,C,T,N,...
# """
# def flankingHist(site,flank_seq,hist_obj):
#     key = (site[0],site[1],site[2]) #Don't want xscript_id for key
#     for i in range(0,len(flank_seq)):

"""
Takes all flanking sequences, finds the closest annotated site and bins them w/r/t that site
"""
def binFlanks(annot_sites,flanks_file):
    flanks = defaultdict(list)
    with open(flanks_file,'r') as fnh:
        for ln in fnh:
            ln = ln.rstrip()
            toks = ln.split("\t")
            assert len(toks)>=8
<<<<<<< HEAD
            pt,st,end,flank_left,flank_right = toks[1], int(toks[2]), int(toks[3]), toks[5], toks[6]
            seqid = pt[:pt.rfind(';')][:]
=======
            st,end,flank_left,flank_right = int(toks[2]), int(toks[3]), toks[5], toks[6]
            seqid = toks[1].split(";")[0]
>>>>>>> 76b2a896
            #Search for nearby sites
            guess5,guess3 = (st,st+1,seqid,""), (end-1,end,seqid,"")
            if len(annot_sites[seqid])>0:
                site5 = search.find_tuple(annot_sites[seqid],guess5)
                site3 = search.find_tuple(annot_sites[seqid],guess3)
                #Create key and bin flanking sequences
                key5 = (site5[0],site5[1],site5[2])
                key3 = (site3[0],site3[1],site3[2])
                #print "Left Site: Exact",key5,"Guess",st
                #print "Right Site: Exact",key3,"Guess",end+1
                flanks[key5].append( (flank_left,st)  )
                flanks[key3].append( (flank_right,end+1) )
<<<<<<< HEAD
=======
            else:
                print seqid
>>>>>>> 76b2a896
    return flanks


"""
Prints out false positives and false negatives specified by a region
as well as flanking sequences
"""
def displayIncorrect(fps,fns,flanks_file,xscripts,annot_sites,annot_sites_wk,region,cov_sts,cov_ends,fnh):
    #print >> sys.stderr, annot_sites
    #annot_sites = [(x[0],x[1],x[2]) for x in annot_sites]
    flanksDict = binFlanks(annot_sites_wk,flanks_file)
    #Convert xscripts into dictionary
    #xscriptDict = {x.seqid: x for x in xscripts}  #Only available for >=python2.7
    #print >> sys.stderr,annot_sites
    xscriptDict = dict()
    for x in xscripts:
        xscriptDict[x.xscript_id] = x
    display.incorrect(args,fps,fns,flanksDict,xscriptDict,annot_sites,region,cov_sts,cov_ends,args.window_radius,fnh)

#Gets rid of xscript id in annot_sites
def conformKey(annot_sites):
    annot_sites_wk = copy.deepcopy(annot_sites)
    for k,v in annot_sites.iteritems():
        for i in range(0,len(v)):
            annot_sites_wk[k][i] = (v[i][0],v[i][1],v[i][2],'')
    return annot_sites_wk

def go():
    #sites = readOverlappedSites(args.site_file)
    xscripts = pickle.load(open(args.xscripts_file,'rb'))
    sim_sites = pickle.load(open(args.sites_file,'rb')) #simulated sites
    print "Num Transcripts",len(xscripts)
    cov_sts,cov_ends = pickle.load(open(args.coverage_file,'rb'))
    bed_sites = readBedSites(args.bed_file)
    annot_sites = annotated_sites(xscripts)
    annot_sites_wk = conformKey(annot_sites) #without xscript id key
    #print annot_sites
    found_sites,close_sites,false_sites,missed_sites,total_sites = compare(bed_sites,annot_sites_wk,args.radius)
    fastaH = fasta.fasta(args.refseq)
    sim_sites       = set([(x[0],x[1],x[2],'') for x in list(sim_sites)])
    intersect_sites = list(missed_sites.intersection(sim_sites))
    missed_sites    = list(missed_sites)
    total_sites     = list(total_sites)
    sim_sites       = list(sim_sites)
    found_sites     = list(found_sites)
    false_sites     = list(false_sites)
    close_sites     = list(close_sites)

    #Sort all of the lists with respect to start position and chromosome
    total_sites.sort(key=lambda tup:tup[1])
    total_sites.sort(key=lambda tup:tup[0])
    sim_sites.sort(key=lambda tup:tup[1])
    sim_sites.sort(key=lambda tup:tup[0])
    found_sites.sort(key=lambda tup:tup[1])
    found_sites.sort(key=lambda tup:tup[0])
    missed_sites.sort(key=lambda tup:tup[1])
    missed_sites.sort(key=lambda tup:tup[0])
    false_sites.sort(key=lambda tup:tup[1])
    false_sites.sort(key=lambda tup:tup[0])
    intersect_sites.sort(key=lambda tup:tup[1])
    intersect_sites.sort(key=lambda tup:tup[0])
    close_sites.sort(key=lambda tup:tup[1])
    close_sites.sort(key=lambda tup:tup[0])

    missed = len(intersect_sites)
    total = len(total_sites)
    sim_total = len(sim_sites)
    correct = len(found_sites)
    nearby = len(close_sites)
    incorrect = len(false_sites)

    #print "Bed site stats      \t",bed_site_stats
    #print "Annotated site stats\t",annot_site_stats
    false_sites = false_sites+close_sites
<<<<<<< HEAD
    #print annot_sites
=======
>>>>>>> 76b2a896

    displayIncorrect(false_sites,intersect_sites,args.flank_seqs,xscripts,annot_sites,annot_sites_wk,args.region,cov_sts,cov_ends,fastaH)

    #print >>sys.stderr, "Annotated   ",annot_sites
    #print >>sys.stderr, "Total annot sites",total_sites
    #print >>sys.stderr, "Close Sites      ",close_sites
    #print >>sys.stderr, "Missed Sites     ",missed_sites
    #print >>sys.stderr, "False Sites      ",false_sites
    #print >>sys.stderr, "Intersect        ",intersect_sites
    #print "Bed sites on chr3R",bed_sites['chr3R']

    print "Num sim sites       \t",sim_total
    print "Correct             \t",correct
    print "Nearby              \t",nearby
    print "False positives     \t",incorrect
    print "False negatives     \t",missed

if __name__=="__main__":
    if args.profile:
        import cProfile
        cProfile.run('go()')
    else:
        go()<|MERGE_RESOLUTION|>--- conflicted
+++ resolved
@@ -181,13 +181,8 @@
             ln = ln.rstrip()
             toks = ln.split("\t")
             assert len(toks)>=8
-<<<<<<< HEAD
-            pt,st,end,flank_left,flank_right = toks[1], int(toks[2]), int(toks[3]), toks[5], toks[6]
-            seqid = pt[:pt.rfind(';')][:]
-=======
             st,end,flank_left,flank_right = int(toks[2]), int(toks[3]), toks[5], toks[6]
             seqid = toks[1].split(";")[0]
->>>>>>> 76b2a896
             #Search for nearby sites
             guess5,guess3 = (st,st+1,seqid,""), (end-1,end,seqid,"")
             if len(annot_sites[seqid])>0:
@@ -200,11 +195,8 @@
                 #print "Right Site: Exact",key3,"Guess",end+1
                 flanks[key5].append( (flank_left,st)  )
                 flanks[key3].append( (flank_right,end+1) )
-<<<<<<< HEAD
-=======
             else:
                 print seqid
->>>>>>> 76b2a896
     return flanks
 
 
@@ -269,6 +261,7 @@
     close_sites.sort(key=lambda tup:tup[1])
     close_sites.sort(key=lambda tup:tup[0])
 
+
     missed = len(intersect_sites)
     total = len(total_sites)
     sim_total = len(sim_sites)
@@ -279,19 +272,15 @@
     #print "Bed site stats      \t",bed_site_stats
     #print "Annotated site stats\t",annot_site_stats
     false_sites = false_sites+close_sites
-<<<<<<< HEAD
-    #print annot_sites
-=======
->>>>>>> 76b2a896
 
     displayIncorrect(false_sites,intersect_sites,args.flank_seqs,xscripts,annot_sites,annot_sites_wk,args.region,cov_sts,cov_ends,fastaH)
 
     #print >>sys.stderr, "Annotated   ",annot_sites
     #print >>sys.stderr, "Total annot sites",total_sites
-    #print >>sys.stderr, "Close Sites      ",close_sites
-    #print >>sys.stderr, "Missed Sites     ",missed_sites
-    #print >>sys.stderr, "False Sites      ",false_sites
-    #print >>sys.stderr, "Intersect        ",intersect_sites
+    # print >>sys.stderr, "Close Sites      ",close_sites
+    # print >>sys.stderr, "Missed Sites     ",missed_sites
+    # print >>sys.stderr, "False Sites      ",false_sites
+    # print >>sys.stderr, "Intersect        ",intersect_sites
     #print "Bed sites on chr3R",bed_sites['chr3R']
 
     print "Num sim sites       \t",sim_total
